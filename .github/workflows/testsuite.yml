--- conflicted
+++ resolved
@@ -1,16 +1,12 @@
 name: testsuite
 on: [push, pull_request]
 jobs:
-<<<<<<< HEAD
   testsuite-osx:
     runs-on: macos-latest
     steps:
       - uses: actions/checkout@v2
       - run: make tests
-  testsuite-clang:
-=======
   testsuite-clang7:
->>>>>>> f411aec5
     runs-on: ubuntu-latest
     steps:
       - uses: actions/checkout@v2
